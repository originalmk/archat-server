package client

import (
	"bufio"
	"context"
	"encoding/json"
	"errors"
	"net"
	"net/url"
	"os"
	"slices"
	"strconv"
	"strings"
	"sync"
	"time"

	"golang.org/x/sync/errgroup"

	"github.com/charmbracelet/log"
	"github.com/gorilla/websocket"
	"krzyzanowski.dev/archat/common"
	cm "krzyzanowski.dev/archat/common"
)

type InitiationInfo struct {
	otherSideNick  string
<<<<<<< HEAD
	punchLaddrUsed string
=======
	punchLaddrUsed *net.UDPAddr
>>>>>>> ddb3bb64
}

type Context struct {
	conn *websocket.Conn
	// Assumption: size of 1 is enough, because first response read will be response for the last request
	// no need to buffer
	resFromServer   chan cm.RFrame
	reqFromServer   chan cm.RFrame
	rToServer       chan cm.RFrame
	initiations     []InitiationInfo
	initiationsLock sync.RWMutex
	settings        common.ClientSettings
}

func NewClientContext(conn *websocket.Conn, settings common.ClientSettings) *Context {
	return &Context{
		conn:          conn,
		resFromServer: make(chan cm.RFrame),
		reqFromServer: make(chan cm.RFrame),
		rToServer:     make(chan cm.RFrame),
		settings:      settings,
	}
}

func (cliCtx *Context) serverHandler(syncCtx context.Context) error {
	defer logger.Debug("server handler last line...")

handleNext:
	for {
		select {
		case <-syncCtx.Done():
			return nil
		case reqFrame := <-cliCtx.reqFromServer:
			logger.Debug("got request from server", "id", reqFrame.ID)

			var res cm.Response
			var err error

			if reqFrame.ID == cm.EchoReqID {
				res, err = cliCtx.handleEcho(reqFrame)
			} else if reqFrame.ID == cm.StartChatBReqID {
				res, err = cliCtx.handleStartChatB(reqFrame)
			} else if reqFrame.ID == cm.StartChatDReqID {
				res, err = cliCtx.handleStartChatD(reqFrame)
			} else if reqFrame.ID == cm.StartChatFinishReqID {
				res, err = cliCtx.handleChatStartFinish(reqFrame)
			} else {
				logger.Warn("can't handle it!")
			}

			if err != nil {
				logger.Errorf("could not handle request ID=%d", reqFrame.ID)
				return err
			}

			if res == nil {
				logger.Debugf("request without response ID=%d", reqFrame.ID)
				continue handleNext
			}

			resFrame, err := cm.ResponseFrameFrom(res)

			if err != nil {
				logger.Errorf("could not create frame from response")
				return err
			}

			cliCtx.rToServer <- resFrame
		}
	}
}

func (cliCtx *Context) handleEcho(reqFrame cm.RFrame) (res cm.Response, err error) {
	echoReq, err := cm.RequestFromFrame[cm.EchoRequest](reqFrame)
	if err != nil {
		return nil, err
	}

	return cm.EchoResponse(echoReq), nil
}

func (cliCtx *Context) handleStartChatB(reqFrame cm.RFrame) (res cm.Response, err error) {
	startChatBReq, err := cm.RequestFromFrame[cm.StartChatBRequest](reqFrame)
	if err != nil {
		return nil, err
	}

	logger.Infof("got start chat, %s wants to contact. use startchatc command to "+
		"decide if you want to accept the chat", startChatBReq.Nickname)

	cliCtx.initiationsLock.Lock()
	cliCtx.initiations = append(cliCtx.initiations, InitiationInfo{
		otherSideNick: startChatBReq.Nickname,
	})
	cliCtx.initiationsLock.Unlock()

	return nil, nil
}

func (cliCtx *Context) handleStartChatD(reqFrame cm.RFrame) (res cm.Response, err error) {
	cliCtx.initiationsLock.Lock()
	defer cliCtx.initiationsLock.Unlock()

	startChatDReq, err := cm.RequestFromFrame[cm.StartChatDRequest](reqFrame)
	if err != nil {
		return nil, err
	}

	logger.Infof("servers wants to be punched, got start chat d request for %s with code %s",
		startChatDReq.Nickname, startChatDReq.PunchCode)
	idx := slices.IndexFunc(cliCtx.initiations, func(i InitiationInfo) bool {
		return i.otherSideNick == startChatDReq.Nickname
	})

	if idx == -1 {
		logger.Error("there is no initation related to chatstartd's nickname, ignoring",
			"nickname", startChatDReq.Nickname)
		return nil, nil
	}

	raddr, err := net.ResolveUDPAddr("udp", cliCtx.settings.UdpAddr)
	if err != nil {
		logger.Error(err)
		return nil, nil
	}

	conn, err := net.DialUDP("udp", nil, raddr)
	defer func() {
		conn.Close()
		logger.Debug("UDP 'connection' closed", "laddr", conn.LocalAddr())
	}()
	if err != nil {
		logger.Error("error udp dialing for punch", err)
		return nil, nil
	}

<<<<<<< HEAD
	cliCtx.initiations[idx].punchLaddrUsed = conn.LocalAddr().String()
=======
	cliCtx.initiations[idx].punchLaddrUsed, _ = conn.LocalAddr().(*net.UDPAddr)
>>>>>>> ddb3bb64
	enc := json.NewEncoder(conn)
	err = enc.Encode(cm.PunchRequest{PunchCode: startChatDReq.PunchCode})

	if err != nil {
		logger.Error("error sending punch request data", "err", err)
		return nil, nil
	}

	logger.Debug("punch request sent!")
	conn.Close()
	logger.Debug("UDP 'connection' closed", "laddr", conn.LocalAddr())

	return nil, nil
}

func (ctx *Context) handleChatStartFinish(reqFrame common.RFrame) (res common.Response, err error) {
	startChatFinishReq, err := common.RequestFromFrame[common.StartChatFinishRequest](reqFrame)

	if err != nil {
		return nil, err
	}

	logger.Info("got chat finish info!",
		"nick", startChatFinishReq.OtherSideNickname,
		"addr", startChatFinishReq.OtherSideAddress)

	ctx.initiationsLock.RLock()
	defer ctx.initiationsLock.RUnlock()

	idx := slices.IndexFunc(ctx.initiations, func(i InitiationInfo) bool {
		return i.otherSideNick == startChatFinishReq.OtherSideNickname
	})
	relatedInitiation := ctx.initiations[idx]

	logger.Debug("punch laddr used", "laddr", relatedInitiation.punchLaddrUsed)

<<<<<<< HEAD
	logger.Debug("resolving udp addrs")
	laddr, err := net.ResolveUDPAddr("udp", relatedInitiation.punchLaddrUsed)
	if err != nil {
		logger.Error(err)
		return nil, nil
	}
	logger.Debug("resolved laddr", "laddr", laddr.String())

=======
>>>>>>> ddb3bb64
	raddr, err := net.ResolveUDPAddr("udp", startChatFinishReq.OtherSideAddress)
	if err != nil {
		logger.Error(err)
		return nil, nil
	}
	logger.Debug("resolved raddr", "raddr", raddr.String())
	logger.Debug("dialing udp")
<<<<<<< HEAD
	conn, err := net.DialUDP("udp", laddr, raddr)
=======
	logger.Debug("other test dial")

	raddr2, _ := net.ResolveUDPAddr("udp", "krzyzanowski.dev:8081")
	conn2, err2 := net.DialUDP("udp", relatedInitiation.punchLaddrUsed, raddr2)
	if err2 != nil {
		logger.Error(err2)
	} else {
		conn2.Close()
	}
	logger.Debug("DIALED")

	conn, err := net.DialUDP("udp", relatedInitiation.punchLaddrUsed, raddr)
>>>>>>> ddb3bb64
	if err != nil {
		logger.Error(err)
		return nil, nil
	}
<<<<<<< HEAD
	log.Debugf("dialed udp L%s<->R%s", laddr.String(), raddr.String())

	for i := 0; i < 3; i++ {
		log.Debugf("writing Hello to other peer")
		_, err = conn.Write([]byte("Hello"))
		if err != nil {
			logger.Error(err)
			return nil, nil
		}

		log.Debug("waiting for message from other peer")
		bb := make([]byte, 1024)
		//conn.SetDeadline(time.Now().Add(time.Second * 5))
		n, _, err := conn.ReadFrom(bb)
=======
	logger.Debugf("dialed udp L%s<->R%s", relatedInitiation.punchLaddrUsed.String(), raddr.String())

	go func() {
		logger.Debug("waiting for message from other peer")
		bb := make([]byte, 1024)
		conn.SetDeadline(time.Now().Add(time.Second * 5))
		n, _, err := conn.ReadFrom(bb)
		if err != nil {
			logger.Error(err)
			return
		}
		bb = bb[:n]
		logger.Debug("got info from other peer", "info", string(bb))
	}()

	for i := 0; i < 5; i++ {
		logger.Debugf("writing Hello to other peer")
		_, err = conn.Write([]byte("Hello"))
>>>>>>> ddb3bb64
		if err != nil {
			logger.Error(err)
			return nil, nil
		}
<<<<<<< HEAD
		bb = bb[:n]
		logger.Debug("got info from other peer", "info", string(bb))
=======

>>>>>>> ddb3bb64
		time.Sleep(time.Second)
	}

	return nil, nil
}

func (cliCtx *Context) serverWriter(syncCtx context.Context) error {
	defer logger.Debug("server writer last line...")

	for {
		logger.Debug("waiting for a frame to write")
		select {
		case <-syncCtx.Done():
			return nil
		case frameToWrite := <-cliCtx.rToServer:
			err := cliCtx.conn.WriteJSON(frameToWrite)
			if err != nil {
				return err
			}
			logger.Debug("frame written", "id", frameToWrite.ID)
		}
	}
}

func (cliCtx *Context) serverReader(syncCtx context.Context) error {
	defer logger.Debug("server reader last line...")

	for {
		logger.Debug("waiting for a frame to read")
		var rFrame cm.RFrame
		err := cliCtx.conn.ReadJSON(&rFrame)
		if err != nil {
			return err
		}

		logger.Debug("frame read", "id", rFrame.ID)

		if rFrame.IsResponse() {
			cliCtx.resFromServer <- rFrame
		} else {
			cliCtx.reqFromServer <- rFrame
		}

		logger.Debug("frame pushed", "id", rFrame.ID)
	}
}

func (cliCtx *Context) sendRequest(req cm.Request) error {
	rf, err := cm.RequestFrameFrom(req)
	if err != nil {
		return err
	}

	cliCtx.rToServer <- rf
	return nil
}

func (cliCtx *Context) getResponseFrame() cm.RFrame {
	return <-cliCtx.resFromServer
}

var logger = log.NewWithOptions(os.Stdout, log.Options{
	ReportTimestamp: true,
	TimeFormat:      time.TimeOnly,
	Prefix:          "👤 Client",
})

func init() {
	if cm.IsProd {
		logger.SetLevel(log.InfoLevel)
	} else {
		logger.SetLevel(log.DebugLevel)
	}
}

func sendAuth(ctx *Context, nick, pass string) {
	logger.Info("trying to authenticate...", "nick", nick)
	err := ctx.sendRequest(cm.AuthRequest{Nickname: nick, Password: pass})

	if err != nil {
		logger.Error(err)
		return
	}

	logger.Debug("request sent, waiting for response...")
	arf := ctx.getResponseFrame()
	ar, err := cm.ResponseFromFrame[cm.AuthResponse](arf)

	if err != nil {
		logger.Error(err)
		return
	}

	logger.Infof("Authenticated?: %t", ar.IsSuccess)
}

func sendEcho(ctx *Context, echoByte byte) {
	logger.Info("testing echo...", "echoByte", echoByte)
	err := ctx.sendRequest(cm.EchoRequest{EchoByte: echoByte})

	if err != nil {
		logger.Error(err)
		return
	}

	logger.Debug("request sent, waiting for response...")
	ereqf := ctx.getResponseFrame()
	ereq, err := cm.ResponseFromFrame[cm.EchoResponse](ereqf)

	if err != nil {
		logger.Error(err)
		return
	}

	logger.Info("got response", "echoByte", ereq.EchoByte)
}

func sendListPeers(ctx *Context) {
	logger.Info("trying to get list of peers...")
	err := ctx.sendRequest(cm.ListPeersRequest{})

	if err != nil {
		logger.Error(err)
		return
	}

	logger.Debug("request sent, waiting for response...")
	lpreqf := ctx.getResponseFrame()
	lpreq, err := cm.ResponseFromFrame[cm.ListPeersResponse](lpreqf)

	if err != nil {
		logger.Error(err)
		return
	}

	logger.Info("Got that list", "peersList", lpreq.PeersInfo)
}

func sendStartChatA(ctx *Context, nick string) {
	logger.Info("doing chat start A...")
	err := ctx.sendRequest(cm.StartChatARequest{Nickname: nick})

	if err != nil {
		logger.Error(err)
		return
	}

	logger.Debug("request sent, no wait for response")
}

func sendStartChatC(ctx *Context, nick string) {
	ctx.initiationsLock.Lock()
	defer ctx.initiationsLock.Unlock()

	idx := slices.IndexFunc(ctx.initiations, func(i InitiationInfo) bool {
		return i.otherSideNick == nick
	})

	if idx == -1 {
		logger.Warn("user of that nick did not initiate connection, ignoring")
		return
	}

	err := ctx.sendRequest(cm.StartChatCRequest{Nickname: nick})

	if err != nil {
		logger.Error(err)
		return
	}

	logger.Debug("request sent, no wait for response")
}

func RunClient(settings common.ClientSettings) {
	u := url.URL{Scheme: "ws", Host: settings.WsapiAddr, Path: "/wsapi"}
	c, _, err := websocket.DefaultDialer.Dial(u.String(), nil)

	if err != nil {
		logger.Error("could not connect to websocket")
		return
	}

	cliCtx := NewClientContext(c, settings)
	errGroup, syncCtx := errgroup.WithContext(context.Background())

	errGroup.Go(func() error {
		return cliCtx.serverHandler(syncCtx)
	})

	errGroup.Go(func() error {
		return cliCtx.serverReader(syncCtx)
	})

	errGroup.Go(func() error {
		return cliCtx.serverWriter(syncCtx)
	})

	errGroup.Go(func() error {
		<-syncCtx.Done()
		logger.Info("closing client...")
		time.Sleep(time.Second * 3)
		close(cliCtx.rToServer)
		close(cliCtx.resFromServer)
		close(cliCtx.reqFromServer)
		_ = c.WriteMessage(websocket.CloseMessage, websocket.FormatCloseMessage(websocket.CloseNormalClosure, ""))
		return c.Close()
	})

	closer := make(chan int)
	errGroup.Go(func() error {
		select {
		case <-closer:
			return errors.New("close")
		case <-syncCtx.Done():
			return nil
		}
	})

	go func() {
		scanner := bufio.NewScanner(os.Stdin)

		for scanner.Scan() {
			cmd := strings.TrimRight(scanner.Text(), " \n\t")
			cmdElements := strings.Split(cmd, " ")
			cmdName := cmdElements[0]
			cmdArgs := cmdElements[1:]

			if cmdName == "exit" {
				logger.Info("closing...")
				closer <- 1
			} else if cmdName == "echo" {
				if len(cmdArgs) != 1 {
					logger.Errorf("echo command requires 1 argument, but %d was provided", len(cmdArgs))
					continue
				}

				num, err := strconv.Atoi(cmdArgs[0])

				if err != nil {
					logger.Errorf("%s is not a number", cmdArgs[0])
					continue
				}

				sendEcho(cliCtx, byte(num))
			} else if cmdName == "list" {
				sendListPeers(cliCtx)
			} else if cmdName == "auth" {
				if len(cmdArgs) != 2 {
					logger.Errorf("auth command requires 2 argument, but %d was provided", len(cmdArgs))
					continue
				}

				nick := cmdArgs[0]
				pass := cmdArgs[1]

				sendAuth(cliCtx, nick, pass)
			} else if cmdName == "startchata" {
				if len(cmdArgs) != 1 {
					logger.Errorf("startchata command requires 1 argument, but %d was provided", len(cmdArgs))
					continue
				}

				sendStartChatA(cliCtx, cmdArgs[0])

				cliCtx.initiationsLock.Lock()
				cliCtx.initiations = append(cliCtx.initiations, InitiationInfo{
					otherSideNick: cmdArgs[0],
				})
				cliCtx.initiationsLock.Unlock()
			} else if cmdName == "initations" {
				logger.Info("displaying all initations...")

				cliCtx.initiationsLock.RLock()
				for _, i := range cliCtx.initiations {
					logger.Debugf("with %+v", i)
				}
				cliCtx.initiationsLock.RUnlock()
			} else if cmdName == "startchatc" {
				if len(cmdArgs) != 1 {
					logger.Errorf("startchatc command requires 1 argument, but %d was provided", len(cmdArgs))
					continue
				}

				sendStartChatC(cliCtx, cmdArgs[0])
			}
		}
	}()

	err = errGroup.Wait()

	if err != nil {
		logger.Error(err)
	}
}<|MERGE_RESOLUTION|>--- conflicted
+++ resolved
@@ -24,11 +24,7 @@
 
 type InitiationInfo struct {
 	otherSideNick  string
-<<<<<<< HEAD
-	punchLaddrUsed string
-=======
 	punchLaddrUsed *net.UDPAddr
->>>>>>> ddb3bb64
 }
 
 type Context struct {
@@ -165,11 +161,7 @@
 		return nil, nil
 	}
 
-<<<<<<< HEAD
-	cliCtx.initiations[idx].punchLaddrUsed = conn.LocalAddr().String()
-=======
 	cliCtx.initiations[idx].punchLaddrUsed, _ = conn.LocalAddr().(*net.UDPAddr)
->>>>>>> ddb3bb64
 	enc := json.NewEncoder(conn)
 	err = enc.Encode(cm.PunchRequest{PunchCode: startChatDReq.PunchCode})
 
@@ -205,18 +197,6 @@
 	relatedInitiation := ctx.initiations[idx]
 
 	logger.Debug("punch laddr used", "laddr", relatedInitiation.punchLaddrUsed)
-
-<<<<<<< HEAD
-	logger.Debug("resolving udp addrs")
-	laddr, err := net.ResolveUDPAddr("udp", relatedInitiation.punchLaddrUsed)
-	if err != nil {
-		logger.Error(err)
-		return nil, nil
-	}
-	logger.Debug("resolved laddr", "laddr", laddr.String())
-
-=======
->>>>>>> ddb3bb64
 	raddr, err := net.ResolveUDPAddr("udp", startChatFinishReq.OtherSideAddress)
 	if err != nil {
 		logger.Error(err)
@@ -224,42 +204,14 @@
 	}
 	logger.Debug("resolved raddr", "raddr", raddr.String())
 	logger.Debug("dialing udp")
-<<<<<<< HEAD
-	conn, err := net.DialUDP("udp", laddr, raddr)
-=======
-	logger.Debug("other test dial")
-
-	raddr2, _ := net.ResolveUDPAddr("udp", "krzyzanowski.dev:8081")
-	conn2, err2 := net.DialUDP("udp", relatedInitiation.punchLaddrUsed, raddr2)
-	if err2 != nil {
-		logger.Error(err2)
-	} else {
-		conn2.Close()
-	}
-	logger.Debug("DIALED")
 
 	conn, err := net.DialUDP("udp", relatedInitiation.punchLaddrUsed, raddr)
->>>>>>> ddb3bb64
+
 	if err != nil {
 		logger.Error(err)
 		return nil, nil
 	}
-<<<<<<< HEAD
-	log.Debugf("dialed udp L%s<->R%s", laddr.String(), raddr.String())
-
-	for i := 0; i < 3; i++ {
-		log.Debugf("writing Hello to other peer")
-		_, err = conn.Write([]byte("Hello"))
-		if err != nil {
-			logger.Error(err)
-			return nil, nil
-		}
-
-		log.Debug("waiting for message from other peer")
-		bb := make([]byte, 1024)
-		//conn.SetDeadline(time.Now().Add(time.Second * 5))
-		n, _, err := conn.ReadFrom(bb)
-=======
+
 	logger.Debugf("dialed udp L%s<->R%s", relatedInitiation.punchLaddrUsed.String(), raddr.String())
 
 	go func() {
@@ -278,17 +230,11 @@
 	for i := 0; i < 5; i++ {
 		logger.Debugf("writing Hello to other peer")
 		_, err = conn.Write([]byte("Hello"))
->>>>>>> ddb3bb64
 		if err != nil {
 			logger.Error(err)
 			return nil, nil
 		}
-<<<<<<< HEAD
-		bb = bb[:n]
-		logger.Debug("got info from other peer", "info", string(bb))
-=======
-
->>>>>>> ddb3bb64
+
 		time.Sleep(time.Second)
 	}
 
