// Package server includes functions and structures which allow to run arhcat connection initiating server
package server

import (
	"context"
	"crypto/rand"
	"encoding/json"
	"errors"
	"net"
	"net/http"
	"os"
	"slices"
	"strings"
	"sync"
	"time"

	"golang.org/x/sync/errgroup"

	"github.com/charmbracelet/log"
	"github.com/gorilla/websocket"
	"golang.org/x/crypto/bcrypt"
	"krzyzanowski.dev/archat/common"
)

type peer struct {
	id         int
	conn       *websocket.Conn
	hasAccount bool
	account    *account
}

func newPeer(conn *websocket.Conn) *peer {
	return &peer{-1, conn, false, nil}
}

func (p *peer) NicknameOrEmpty() string {
	if p.hasAccount {
		return p.account.nickname
	}

	return ""
}

type account struct {
	nickname string
	passHash []byte
}

func newInitiation(abA string, abB string) *common.Initiation {
	return &common.Initiation{AbANick: abA, AbBNick: abB, Stage: common.InitiationStageA}
}

type serverContext struct {
	idCounter           int
	idCounterLock       sync.RWMutex
	peersList           []*peer
	peersListLock       sync.RWMutex
	accounts            map[string]*account
	accountsLock        sync.RWMutex
	initiations         []*common.Initiation
	initiationsLock     sync.RWMutex
	handlerContexts     []*handlerContext
	handlerContextsLock sync.RWMutex
}

func newContext() *serverContext {
	return &serverContext{
		peersList:   make([]*peer, 0),
		accounts:    make(map[string]*account),
		initiations: make([]*common.Initiation, 0),
	}
}

// Remember to lock before calling
func (ctx *serverContext) getCtxByNick(nick string) (*handlerContext, error) {
	idx := slices.IndexFunc(
		ctx.handlerContexts,
		func(handlerContext *handlerContext) bool {
			return handlerContext.peer.hasAccount && handlerContext.peer.account.nickname == nick
		})

	if idx != -1 {
		return ctx.handlerContexts[idx], nil
	}

	return nil, errors.New("not found")
}

type handlerContext struct {
	peer *peer
	*serverContext
	resFromClient chan common.RFrame
	reqFromClient chan common.RFrame
	rToClient     chan common.RFrame
}

func newHandlerContext(peer *peer, srvCtx *serverContext) *handlerContext {
	return &handlerContext{
		peer,
		srvCtx,
		make(chan common.RFrame),
		make(chan common.RFrame),
		make(chan common.RFrame),
	}
}

func (hdlCtx *handlerContext) clientHandler(syncCtx context.Context) error {
handleNext:
	for {
		select {
		case <-syncCtx.Done():
			return nil
		case reqFrame := <-hdlCtx.reqFromClient:
			var res common.Response
			var err error

			if reqFrame.ID == common.AuthReqID {
				res, err = hdlCtx.handleAuth(&reqFrame)
			} else if reqFrame.ID == common.ListPeersReqID {
				res, err = hdlCtx.handleListPeers(&reqFrame)
			} else if reqFrame.ID == common.EchoReqID {
				res, err = hdlCtx.handleEcho(&reqFrame)
			} else if reqFrame.ID == common.StartChatAReqID {
				res, err = hdlCtx.handleChatStartA(&reqFrame)
			} else if reqFrame.ID == common.StartChatCReqID {
				res, err = hdlCtx.handleChatStartC(&reqFrame)
			} else {
				logger.Warnf("can't handle request of ID=%d", reqFrame.ID)
				continue
			}

			if err != nil {
				logger.Errorf("could not handle request ID=%d", reqFrame.ID)
				return err
			}

			if res == nil {
				logger.Debugf("request without response ID=%d", reqFrame.ID)
				continue handleNext
			}

			resFrame, err := common.ResponseFrameFrom(res)

			if err != nil {
				logger.Errorf("could not create frame from response")
				return err
			}

			hdlCtx.rToClient <- resFrame
		}
	}
}

func (hdlCtx *handlerContext) clientWriter(syncCtx context.Context) error {
	for {
		select {
		case <-syncCtx.Done():
			return nil
		case rFrame := <-hdlCtx.rToClient:
			resJSONBytes, err := json.Marshal(rFrame)

			if err != nil {
				logger.Errorf("error marshalling frame to json")
				return err
			}

			logger.Debugf("sending %s", string(resJSONBytes))
			err = hdlCtx.peer.conn.WriteMessage(websocket.TextMessage, resJSONBytes)

			if err != nil {
				logger.Errorf("error writing rframe")
				return err
			}
		}
	}
}

func (hdlCtx *handlerContext) clientReader(syncCtx context.Context) error {
	for {
		select {
		case <-syncCtx.Done():
			return nil
		default:
			messType, messBytes, err := hdlCtx.peer.conn.ReadMessage()

			if err != nil {
				return err
			}

			if messType != 1 {
				err := hdlCtx.peer.conn.WriteMessage(websocket.CloseUnsupportedData, []byte("Only JSON text is supported"))
				if err != nil {
					logger.Debugf("[Server] error sending unsupported data close message")
					return err
				}
			}

			logger.Debugf("got message text: %s", strings.Trim(string(messBytes), "\n"))
			var rFrame common.RFrame
			err = json.Unmarshal(messBytes, &rFrame)

			if err != nil {
				return err
			}

			logger.Debugf("unmarshalled request frame (ID=%d)", rFrame.ID)

			if rFrame.IsResponse() {
				logger.Debug("it is response frame", "id", rFrame.ID)
				hdlCtx.resFromClient <- rFrame
			} else {
				logger.Debug("it is request frame", "id", rFrame.ID)
				hdlCtx.reqFromClient <- rFrame
			}
		}
	}
}

func (hdlCtx *handlerContext) sendRequest(req common.Request) error {
	rf, err := common.RequestFrameFrom(req)

	if err != nil {
		return err
	}

	hdlCtx.rToClient <- rf
	return nil
}

func (hdlCtx *handlerContext) getResponseFrame() common.RFrame {
	return <-hdlCtx.resFromClient
}

var logger = log.NewWithOptions(os.Stdout, log.Options{
	ReportTimestamp: true,
	TimeFormat:      time.TimeOnly,
	Prefix:          "⚙️  Server",
})

func init() {
	if common.IsProd {
		logger.SetLevel(log.InfoLevel)
	} else {
		logger.SetLevel(log.DebugLevel)
	}
}

func (ctx *serverContext) removePeer(peerToDelete *peer) {
	ctx.handlerContextsLock.Lock()
	ctx.peersListLock.Lock()
	ctx.initiationsLock.Lock()

	ctx.handlerContexts = slices.DeleteFunc(
		ctx.handlerContexts,
		func(h *handlerContext) bool {
			return h.peer.id == peerToDelete.id
		})

	ctx.peersList = slices.DeleteFunc(
		ctx.peersList,
		func(p *peer) bool {
			return p.id == peerToDelete.id
		})

	ctx.initiations = slices.DeleteFunc(
		ctx.initiations,
		func(i *common.Initiation) bool {
			return peerToDelete.hasAccount && (peerToDelete.account.nickname == i.AbANick ||
				peerToDelete.account.nickname == i.AbBNick)
		})

	// TODO: Inform the other side about peer leaving

	ctx.handlerContextsLock.Unlock()
	ctx.peersListLock.Unlock()
	ctx.initiationsLock.Unlock()
}

func handleDisconnection(handlerCtx *handlerContext) {
	handlerCtx.removePeer(handlerCtx.peer)
	logger.Infof("%s disconnected", handlerCtx.peer.conn.RemoteAddr())
}

func (hdlCtx *handlerContext) handleEcho(reqFrame *common.RFrame) (res common.Response, err error) {
	echoReq, err := common.RequestFromFrame[common.EchoRequest](*reqFrame)

	if err != nil {
		logger.Error("could not read request from frame")
		return nil, err
	}

	echoRes := common.EchoResponse(echoReq)
	return echoRes, nil
}

func (hdlCtx *handlerContext) handleListPeers(reqFrame *common.RFrame) (res common.Response, err error) {
	// Currently list peers request is empty, so we can ignore it - we won't use it
	_, err = common.RequestFromFrame[common.ListPeersRequest](*reqFrame)

	if err != nil {
		logger.Error("could not read request from frame")
		return nil, err
	}

	hdlCtx.peersListLock.RLock()
	peersFreeze := make([]*peer, len(hdlCtx.peersList))
	copy(peersFreeze, hdlCtx.peersList)
	hdlCtx.peersListLock.RUnlock()
	listPeersRes := common.ListPeersResponse{PeersInfo: make([]common.PeerInfo, 0)}

	for _, peer := range peersFreeze {
		listPeersRes.PeersInfo = append(
			listPeersRes.PeersInfo,
			common.PeerInfo{
				ID:          peer.id,
				Addr:        peer.conn.RemoteAddr().String(),
				HasNickname: peer.hasAccount,
				Nickname:    peer.NicknameOrEmpty(),
			},
		)
	}

	return listPeersRes, nil
}

func (hdlCtx *handlerContext) handleAuth(reqFrame *common.RFrame) (res common.Response, err error) {
	authReq, err := common.RequestFromFrame[common.AuthRequest](*reqFrame)

	if err != nil {
		logger.Error("could not read request from frame")
		return nil, err
	}

	// Check if account already exists
	hdlCtx.accountsLock.RLock()
	acc, ok := hdlCtx.accounts[authReq.Nickname]
	hdlCtx.accountsLock.RUnlock()
	var authRes *common.AuthResponse

	if ok {
		// Check if password matches
		if bcrypt.CompareHashAndPassword(acc.passHash, []byte(authReq.Password)) == nil {
			authRes = &common.AuthResponse{IsSuccess: true}
			hdlCtx.peersListLock.Lock()
			hdlCtx.peer.hasAccount = true
			hdlCtx.peer.account = acc
			hdlCtx.peersListLock.Unlock()
		} else {
			authRes = &common.AuthResponse{IsSuccess: false}
		}
	} else {
		authRes = &common.AuthResponse{IsSuccess: true}
		passHash, err := bcrypt.GenerateFromPassword([]byte(authReq.Password), bcrypt.DefaultCost)

		if err != nil {
			authRes = &common.AuthResponse{IsSuccess: false}
		} else {
			newAcc := account{authReq.Nickname, passHash}
			hdlCtx.accountsLock.Lock()
			hdlCtx.accounts[newAcc.nickname] = &newAcc
			hdlCtx.accountsLock.Unlock()
			hdlCtx.peersListLock.Lock()
			hdlCtx.peer.hasAccount = true
			hdlCtx.peer.account = &newAcc
			hdlCtx.peersListLock.Unlock()
		}
	}

	return authRes, nil
}

func (hdlCtx *handlerContext) handleChatStartA(reqFrame *common.RFrame) (res common.Response, err error) {
	startChatAReq, err := common.RequestFromFrame[common.StartChatARequest](*reqFrame)

	if err != nil {
		return nil, err
	}

	receiverPeerCtx, err := hdlCtx.getCtxByNick(startChatAReq.Nickname)

	if err != nil {
		logger.Debug("receiver peer not found")
		return nil, nil
	}

	// initation started
	hdlCtx.initiationsLock.Lock()
	hdlCtx.initiations = append(hdlCtx.initiations, newInitiation(hdlCtx.peer.account.nickname, startChatAReq.Nickname))
	hdlCtx.initiationsLock.Unlock()

	chatStartB := common.StartChatBRequest{
		Nickname: hdlCtx.peer.account.nickname,
	}

	chatStartBReqF, err := common.RequestFrameFrom(chatStartB)

	if err != nil {
		logger.Debug("chat start B req frame creation failed")
		return nil, err
	}

	receiverPeerCtx.rToClient <- chatStartBReqF

	hdlCtx.initiationsLock.Lock()
	idx := slices.IndexFunc(hdlCtx.initiations, func(i *common.Initiation) bool {
		return i.AbANick == hdlCtx.peer.account.nickname && i.AbBNick == startChatAReq.Nickname
	})
	hdlCtx.initiations[idx].Stage = common.InitiationStageB
	hdlCtx.initiationsLock.Unlock()

	return nil, nil
}

func (hdlCtx *handlerContext) handleChatStartC(reqFrame *common.RFrame) (res common.Response, err error) {
	hdlCtx.initiationsLock.Lock()
	startChatCReq, err := common.RequestFromFrame[common.StartChatCRequest](*reqFrame)

	if err != nil {
		return nil, err
	}

	logger.Debugf("got chat start c for %s", startChatCReq.Nickname)

	receiverPeerCtx, err := hdlCtx.getCtxByNick(startChatCReq.Nickname)

	if err != nil {
		logger.Debug("receiver peer not found")
		return nil, nil
	}

	idx := slices.IndexFunc(hdlCtx.initiations, func(i *common.Initiation) bool {
		return i.AbBNick == hdlCtx.peer.account.nickname && i.AbANick == startChatCReq.Nickname
	})

	if idx == -1 {
		logger.Debug("initation not found, won't handle")
		return nil, nil
	}

	if hdlCtx.initiations[idx].Stage != common.InitiationStageB {
		logger.Debug("initation found, but is not in stage B, won't handle")
		return nil, nil
	}

	hdlCtx.initiations[idx].Stage = common.InitiationStageC

	aCode, err := generatePunchCode()
	if err != nil {
		logger.Error("failed generating punch code for a")
		return nil, nil
	}

	bCode, err := generatePunchCode()
	if err != nil {
		logger.Error("failed generating punch code for b")
		return nil, nil
	}

	hdlCtx.initiations[idx].AbAPunchCode = aCode
	hdlCtx.initiations[idx].AbBPunchCode = bCode

	dReqToA := common.StartChatDRequest{Nickname: hdlCtx.peer.account.nickname, PunchCode: aCode}
	dReqToB := common.StartChatDRequest{Nickname: startChatCReq.Nickname, PunchCode: bCode}

	err = hdlCtx.sendRequest(dReqToB)

	if err != nil {
		logger.Errorf("could not send chatstartd to B=%s", hdlCtx.peer.account.nickname)
		return nil, nil
	}

	err = receiverPeerCtx.sendRequest(dReqToA)

	if err != nil {
		logger.Errorf("could not send chatstartd to A=%s", startChatCReq.Nickname)
		return nil, nil
	}

	hdlCtx.initiations[idx].Stage = common.InitiationStageD

	hdlCtx.initiationsLock.Unlock()
	return nil, nil
}

func generatePunchCode() (string, error) {
	codeBytes := make([]byte, 8)
	_, err := rand.Read(codeBytes)

	if err != nil {
		return "", err
	}

	for idx, cb := range codeBytes {
		codeBytes[idx] = 65 + (cb % 26)
	}

	return string(codeBytes), nil
}

func (ctx *serverContext) printDebugInfo() {
	ctx.peersListLock.RLock()
	logger.Debug("================================ server state")
	logger.Debug("displaying all connections:")

	for _, p := range ctx.peersList {
		nick := "-"

		if p.hasAccount {
			nick = p.account.nickname
		}

		logger.Debugf("ID#%d, Addr:%s, Auth:%t, Nick:%s", p.id, p.conn.RemoteAddr(), p.hasAccount, nick)
	}

	logger.Debug("displaying all initiations:")

	for _, i := range ctx.initiations {
		logger.Debugf("from %s to %s, stage: %d", i.AbANick, i.AbBNick, i.Stage)
	}

	ctx.peersListLock.RUnlock()
}

func (ctx *serverContext) addPeer(peer *peer) {
	ctx.idCounterLock.Lock()
	ctx.idCounter++
	peer.id = ctx.idCounter
	ctx.idCounterLock.Unlock()
	ctx.peersListLock.Lock()
	ctx.peersList = append(ctx.peersList, peer)
	ctx.peersListLock.Unlock()
}

func testEcho(hdlCtx *handlerContext) {
	logger.Debug("sending echo request...")
	_ = hdlCtx.sendRequest(common.EchoRequest{EchoByte: 123})
	logger.Debug("sent")
	echoResF := hdlCtx.getResponseFrame()
	logger.Debug("got response")
	echoRes, err := common.ResponseFromFrame[common.EchoResponse](echoResF)

	if err != nil {
		logger.Error(err)
		return
	}

	logger.Debug("test echo done", "byteSent", 123, "byteReceived", echoRes.EchoByte)
}

<<<<<<< HEAD
func (ctx *serverContext) wsapiHandler(w http.ResponseWriter, r *http.Request) {
	upgrader := websocket.Upgrader{}

=======
func (ctx *Context) wsapiHandler(w http.ResponseWriter, r *http.Request) {
	upgrader := websocket.Upgrader{
		CheckOrigin: func(r *http.Request) bool {
			return true // Allow all origins
		},
	}
>>>>>>> 3ef2a3e9
	conn, err := upgrader.Upgrade(w, r, nil)

	if err != nil {
		logger.Errorf("upgrade failed")
		return
	}

	peer := newPeer(conn)
	ctx.addPeer(peer)
	handlerCtx := newHandlerContext(peer, ctx)
	ctx.handlerContextsLock.Lock()
	ctx.handlerContexts = append(ctx.handlerContexts, handlerCtx)
	ctx.handlerContextsLock.Unlock()
	defer handleDisconnection(handlerCtx)

	defer func(conn *websocket.Conn) {
		err := conn.Close()
		if err != nil {
			logger.Error(err)
		}
	}(conn)

	logger.Infof("%s connected", conn.RemoteAddr())

	errGroup, syncCtx := errgroup.WithContext(context.Background())

	errGroup.Go(func() error {
		return handlerCtx.clientHandler(syncCtx)
	})

	errGroup.Go(func() error {
		return handlerCtx.clientWriter(syncCtx)
	})

	errGroup.Go(func() error {
		return handlerCtx.clientReader(syncCtx)
	})

	errGroup.Go(func() error {
		<-syncCtx.Done()
		time.Sleep(time.Second * 3)
		close(handlerCtx.rToClient)
		close(handlerCtx.resFromClient)
		close(handlerCtx.reqFromClient)
		return conn.Close()
	})

	testEcho(handlerCtx)
	err = errGroup.Wait()

	if err != nil {
		logger.Error(err)
		return
	}
}

func (ctx *serverContext) handleUDP(data []byte, addr net.Addr) {
	var punchReq common.PunchRequest
	err := json.Unmarshal(data, &punchReq)

	if err != nil {
		logger.Error("error unmarshalling punch request", "err", err)
		return
	}

	logger.Debugf("got punch request %+v", punchReq)

	ctx.initiationsLock.Lock()
	defer ctx.initiationsLock.Unlock()

	idx := slices.IndexFunc(ctx.initiations, func(i *common.Initiation) bool {
		return i.AbAPunchCode == punchReq.PunchCode ||
			i.AbBPunchCode == punchReq.PunchCode
	})

	if idx == -1 {
		logger.Debugf("haven't found initiation for the request")
		return
	}

	matchedInitation := ctx.initiations[idx]
	logger.Debugf("matched initiation %+v", matchedInitation)

	if matchedInitation.AbAPunchCode == punchReq.PunchCode {
		matchedInitation.AbAAddress = addr.String()
	} else {
		matchedInitation.AbBAddress = addr.String()
	}

	if matchedInitation.AbAAddress == "" || matchedInitation.AbBAddress == "" {
		// does not have two addresses can't do anything yet
		return
	}

	logger.Debugf("finished completing initiation %+v", matchedInitation)
	logger.Debug("now sending peers their addresses")

	ctx.peersListLock.Lock()
	defer ctx.peersListLock.Unlock()

	abA, err := ctx.getCtxByNick(matchedInitation.AbANick)

	if err != nil {
		logger.Debug("could not finish punching, abA not found",
			"err", err)
		return
	}

	abB, err := ctx.getCtxByNick(matchedInitation.AbBNick)

	if err != nil {
		logger.Debug("could not finish punching, abB not found",
			"err", err)
		return
	}

	ctx.initiations = slices.DeleteFunc(ctx.initiations,
		func(i *common.Initiation) bool {
			return i.AbAPunchCode == matchedInitation.AbAPunchCode ||
				i.AbBPunchCode == matchedInitation.AbAPunchCode
		})

	err = abA.sendRequest(common.StartChatFinishRequest{
		OtherSideNickname: matchedInitation.AbBNick,
		OtherSideAddress:  matchedInitation.AbBAddress,
	})

	if err != nil {
		logger.Debug("could not send start chat finish request to abA, aborting",
			"err", err)
		return
	}

	err = abB.sendRequest(common.StartChatFinishRequest{
		OtherSideNickname: matchedInitation.AbANick,
		OtherSideAddress:  matchedInitation.AbAAddress,
	})

	if err != nil {
		logger.Debug("could not send start chat finish request to abB, aborting",
			"err", err)
		return
	}
}

// RunServer starts archat server according to settings passed in common.ServerSettings as the first argument
func RunServer(settings common.ServerSettings) {
	srvCtx := newContext()

	go func() {
		for {
			srvCtx.printDebugInfo()
			time.Sleep(time.Second * 5)
		}
	}()

	http.HandleFunc("/wsapi", srvCtx.wsapiHandler)
	logger.Infof("Starting websocket server on %s...", settings.WsapiAddr)
	go func() {
		err := http.ListenAndServe(settings.WsapiAddr, nil)
		if err != nil {
			logger.Error(err)
		}
	}()

	logger.Infof("Starting punching server on %s...", settings.UdpAddr)
	listener, err := net.ListenPacket("udp", settings.UdpAddr)
	if err != nil {
		logger.Error("could not create listener for punching server", err)
	}

	for {
		data := make([]byte, 65536)
		n, punchAddr, err := listener.ReadFrom(data)
		if err != nil {
			logger.Error("error reading from punching server", err)
			continue
		}

		data = data[:n]
		logger.Debugf("got message: %+v", data)
		srvCtx.handleUDP(data, punchAddr)
	}
}<|MERGE_RESOLUTION|>--- conflicted
+++ resolved
@@ -547,18 +547,13 @@
 	logger.Debug("test echo done", "byteSent", 123, "byteReceived", echoRes.EchoByte)
 }
 
-<<<<<<< HEAD
 func (ctx *serverContext) wsapiHandler(w http.ResponseWriter, r *http.Request) {
-	upgrader := websocket.Upgrader{}
-
-=======
-func (ctx *Context) wsapiHandler(w http.ResponseWriter, r *http.Request) {
 	upgrader := websocket.Upgrader{
 		CheckOrigin: func(r *http.Request) bool {
 			return true // Allow all origins
 		},
 	}
->>>>>>> 3ef2a3e9
+
 	conn, err := upgrader.Upgrade(w, r, nil)
 
 	if err != nil {
